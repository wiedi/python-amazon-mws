#!/usr/bin/env python
# -*- coding: utf-8 -*-
#
# Basic interface to Amazon MWS
# Based on http://code.google.com/p/amazon-mws-python
#

import urllib
import hashlib
import hmac
import base64
import md5
from xml.etree.ElementTree import fromstring, ParseError
from time import strftime, gmtime

from requests import request
from requests.exceptions import RequestException


class MWSError(Exception):
    pass


class FutureSerializer(object):

    def __init__(self, xml):
        self.xml = xml


class MWS(object):
    """ Base Amazon API class """

    # This is used to post/get to the different uris used by amazon per api
    # ie. /Orders/2011-01-01
    # All subclasses must define their own URI only if needed
    URI = "/"

    # The API version varies in most amazon APIs
    VERSION = "2009-01-01"

    # There seem to be some xml namespace issues. therefore every api subclass
    # is recommended to define its namespace, so that it can be referenced
    # like so AmazonAPISubclass.NS.
    # For more information see http://stackoverflow.com/a/8719461/389453
    NS = ''

    def __init__(self, access_key, secret_key, merchant_id,
                 domain='https://mws.amazonservices.com', uri="", version=""):
        self.access_key = access_key
        self.secret_key = secret_key
        self.merchant_id = merchant_id
        self.domain = domain
        self.uri = uri or self.URI
        self.version = version or self.VERSION

    def make_request(self, extra_data, method="GET", **kwargs):
        """Make request to Amazon MWS API with these parameters
        """

        params = {
            'AWSAccessKeyId': self.access_key,
            'Merchant': self.merchant_id,
            'SignatureVersion': '2',
            'Timestamp': self.get_timestamp(),
            'Version': self.version,
            'SignatureMethod': 'HmacSHA256',
        }
        params.update(extra_data)
        request_description = '&'.join(['%s=%s' % (k, urllib.quote(params[k], safe='-_.~').encode('utf-8')) for k in sorted(params)])
        signature = self.calc_signature(method, request_description)
        url = '%s%s?%s&Signature=%s' % (self.domain, self.uri, request_description, urllib.quote(signature))
        headers = {'User-Agent': 'python-amazon-mws/0.0.1 (Language=Python)'}
        headers.update(kwargs.get('extra_headers', {}))

        try:
            # Some might wonder as to why i don't pass the params dict as the params argument to request.
            # My answer is, here i have to get the url parsed string of params in order to sign it, so
            # if i pass the params dict as params to request, request will repeat that step because it will need
            # to convert the dict to a url parsed string, so why do it twice if i can just pass the full url :).
            response = request(method, url, data=kwargs.get('body', ''), headers=headers)
<<<<<<< HEAD
            parsed_response = self.parse_response(response.text)
=======
            parsed_response = FutureSerializer(response.text)
>>>>>>> 01f088a2
        except RequestException, e:
            error = e.read()
            raise MWSError(error)

        # Store the response object in the parsed_response for quick access
        parsed_response.response = response
        return parsed_response

    def calc_signature(self, method, request_description):
        """Calculate MWS signature to interface with Amazon
        """
        sig_data = method + '\n' + self.domain.replace('https://', '').lower() + '\n' + self.uri + '\n' + request_description
        return base64.b64encode(hmac.new(str(self.secret_key), sig_data, hashlib.sha256).digest())

    def calc_md5(self, string):
        """Calculates the MD5 encryption for the given string
        """
        md = md5.new()
        md.update(string)
        return base64.encodestring(md.digest()).strip('\n')

    def parse_response(self, response):
        return fromstring(response)

    def get_timestamp(self):
        """
            Return current timestamp in proper format.
        """
        return strftime("%Y-%m-%dT%H:%M:%SZ", gmtime())

    def enumerate_param(self, param, values):
        """
            Builds a dictionary of an enumerated parameter.
            Takes any iterable and returns a dictionary.
            ie.
            enumerate_param('MarketplaceIdList.Id', (123, 345, 4343))
            returns
            {
                MarketplaceIdList.Id.1: 123,
                MarketplaceIdList.Id.2: 345,
                MarketplaceIdList.Id.3: 4343
            }
        """
        params = {}

        if not param.endswith('.'):
            param = "%s." % param
        for num, value in enumerate(values):
            params['%s%d' % (param, (num + 1))] = value
        return params


class Feeds(MWS):
    """ Amazon MWS Feeds API """

    def submit_feed(self, feed, feed_type, marketplaceids='', content_type="text/xml", purge='false'):
        """
            Uploads a feed ( xml or .tsv ) to the seller's inventory.
            Can be used for creating/updating products on amazon.
        """
        data = dict(Action='SubmitFeed', FeedType=feed_type, PurgeAndReplace=purge)
        md = self.calc_md5(feed)
        if marketplaceids:
            data.update(self.enumerate_param('MarketplaceIdList.Id.', marketplaceidlist))
        return self.make_request(data, method="POST", body=feed,
                                 extra_headers={'Content-MD5': md, 'Content-Type': content_type})

    def get_feed_submission_list(self, feedids='', max_count='', feedtypes='',
                                    processingstatuses='', fromdate='', todate=''):
        data = dict(Action='GetFeedSubmissionList')
        if feedids:
            data.update(self.enumerate_param('FeedSubmissionIdList.Id', feedids))
        if max_count:
            data['MaxCount'] = max_count
        if feedtypes:
            data.update(self.enumerate_param('FeedTypeList.Type.', feedtypes))
        if processingstatuses:
            data.update(self.enumerate_param('FeedProcessingStatusList.Status.', feedtypes))
        if fromdate:
            data['SubmittedFromDate'] = fromdate
        if todate:
            data['SubmittedToDate'] = todate
        return self.make_request(data)

    def get_submission_list_by_next_token(self, token):
        data = dict(Action='GetFeedSubmissionListByNextToken', NextToken=token)
        return self.make_request(data)

    def get_feed_submission_count(self, feedtypes='', processingstatuses='', fromdate='', todate=''):
        data = dict(Action='GetFeedSubmissionCount')
        if feedtypes:
            data.update(self.enumerate_param('FeedTypeList.Type.', feedtypes))
        if processingstatuses:
            data.update(self.enumerate_param('FeedProcessingStatusList.Status.', feedtypes))
        if fromdate:
            data['SubmittedFromDate'] = fromdate
        if todate:
            data['SubmittedToDate'] = todate
        return self.make_request(data)

    def cancel_feed_submissions(self, feedids=(), feedtypes='', fromdate='', todate=''):
        data = dict(Action='CancelFeedSubmissions')
        if feedids:
            data.update(self.enumerate_param('FeedSubmissionIdList.Id.', feedsubmissionids))
        if feedtypes:
            data.update(self.enumerate_param('FeedTypeList.Type.', feedtypes))
        if fromdate:
            data['SubmittedFromDate'] = fromdate
        if todate:
            data['SubmittedToDate'] = todate
        return self.make_request(data)

    def get_feed_submission_result(self, feedid):
        data = dict(Action='GetFeedSubmissionResult', FeedSubmissionId=feedid)
        return self.make_request(data)


class Reports(MWS):
    """ Amazon MWS Reports API """

    def request_report(self, report_type, start_date='', end_date='', marketplaceids=''):
        data = dict(Action='RequestReport', ReportType=report_type)
        if start_date:
            data['StartDate'] = start_date
        if end_date:
            data['EndDate'] = end_date
        if marketplaceids:
            data.update(self.enumerate_param('MarketplaceIdList.Id.', marketplaceids))
        return self.make_request(data)

    def get_report_request_list(self, requestids='', types='', processingstatuses='', max_count='', fromdate='', todate=''):
        data = dict(Action='GetReportRequestList')
        if requestids:
            data.update(self.enumerate_param('ReportRequestIdList.Id.', requestids))
        if types:
            data.update(self.enumerate_param('ReportTypeList.Type.', types))
        if processingstatuses:
            data.update(self.enumerate_param('ReportProcessingStatusList.Status.', processingstatuses))
        if max_count:
            data['MaxCount'] = max_count
        if fromdate:
            data['RequestedFromDate'] = fromdate
        if todate:
            data['RequestedToDate'] = todate
        return self.make_request(data)

    def get_report_count(self):
        data = dict(Action='GetReportCount')
        return self.make_request(data)

    def get_report(self, report_id):
        data = dict(Action='GetReport', ReportId=report_id)
        return self.make_request(data)


class Orders(MWS):
    """ Amazon Orders API """

    URI = "/Orders/2011-01-01"
    VERSION = "2011-01-01"
    NS = '{https://mws.amazonservices.com/Orders/2011-01-01}'

    # Not ready !!!
    # def list_orders(self, marketplaceids, **kwargs):
    #     data = dict(Action='ListOrders', SellerId=self.merchant_id)
    #     for num, mid in enumerate(marketplaceids):
    #         data['MarketplaceId.Id.%d' % (num + 1)] = mid
    #     data.update(kwargs)
    #     return self.make_request(data)

    def list_orders_by_next_token(self, next_token):
        data = dict(Action='ListOrdersByNextToken', SellerId=self.merchant_id, NextToken=next_token)
        return self.make_request(data)


class Fulfillment(MWS):
    """ Amazon MWS Fulfillment API """

    URI = '/FulfillmentInventory/2010-10-01'
    VERSION = '2010-10-01'

    def list_inventory_supply(self, skus, date_query=False, detail='Basic'):
        """ Returns information on available inventory """
        data = dict(Action='ListInventorySupply', SellerId=self.merchant_id, ResponseGroup=detail)
        # DateQuery is not supported for now :(
        for num, sku in enumerate(skus):
            data['SellerSkus.member.%d' % (num + 1)] = sku
        return self.make_request(data, "POST")


class Products(MWS):
    """ Amazon MWS Products API """

    URI = '/Products/2011-10-01'
    VERSION = '2011-10-01'
    NS = '{http://mws.amazonservices.com/schema/Products/2011-10-01}'

    def list_matching_products(self, query, marketplaceid, contextid='All'):
        """ Returns a list of products and their attributes, ordered by
            relevancy, based on a search query that you specify.
            Your search query can be a phrase that describes the product
            or it can be a product identifier such as a UPC, EAN, ISBN, or JAN.
        """
        data = dict(Action='ListMatchingProducts',
                    SellerId=self.merchant_id,
                    MarketplaceId=marketplaceid,
                    Query=query,
                    QueryContextId=contextid)
        return self.make_request(data)

    def get_matching_product(self, marketplaceid, asins):
        """ Returns a list of products and their attributes, based on a list of
            ASIN values that you specify.
        """
        data = dict(SellerId=self.merchant_id, MarketplaceId=marketplaceid)
        for num, asin in enumerate(asins):
            data['ASINList.ASIN.%d' % (num + 1)] = asin
        return self.make_request(data)

    def get_competitive_pricing_for_sku(self, marketplaceid, skus):
        """ Returns the current competitive pricing of a product,
            based on the SellerSKU and MarketplaceId that you specify.
        """
        data = dict(SellerId=self.merchant_id, MarketplaceId=marketplaceid)
        for num, asin in enumerate(skus):
            data['SellerSKUList.SellerSKU.%d' % (num + 1)] = asin
        return self.make_request(data)<|MERGE_RESOLUTION|>--- conflicted
+++ resolved
@@ -78,11 +78,7 @@
             # if i pass the params dict as params to request, request will repeat that step because it will need
             # to convert the dict to a url parsed string, so why do it twice if i can just pass the full url :).
             response = request(method, url, data=kwargs.get('body', ''), headers=headers)
-<<<<<<< HEAD
-            parsed_response = self.parse_response(response.text)
-=======
             parsed_response = FutureSerializer(response.text)
->>>>>>> 01f088a2
         except RequestException, e:
             error = e.read()
             raise MWSError(error)
